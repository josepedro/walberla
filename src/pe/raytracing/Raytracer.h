//======================================================================================================================
//
//  This file is part of waLBerla. waLBerla is free software: you can
//  redistribute it and/or modify it under the terms of the GNU General Public
//  License as published by the Free Software Foundation, either version 3 of
//  the License, or (at your option) any later version.
//
//  waLBerla is distributed in the hope that it will be useful, but WITHOUT
//  ANY WARRANTY; without even the implied warranty of MERCHANTABILITY or
//  FITNESS FOR A PARTICULAR PURPOSE.  See the GNU General Public License
//  for more details.
//
//  You should have received a copy of the GNU General Public License along
//  with waLBerla (see COPYING.txt). If not, see <http://www.gnu.org/licenses/>.
//
//! \file Raytracer.h
//! \author Lukas Werner
//
//======================================================================================================================

#pragma once

#include <pe/basic.h>
#include <pe/Types.h>
#include <core/math/Vector3.h>
#include <core/mpi/all.h>
#include <core/config/Config.h>
#include <core/Filesystem.h>
#include <core/timing/TimingTree.h>
#include <functional>
#include "Ray.h"
#include "Intersects.h"
#include "Lighting.h"
#include "ShadingFunctions.h"
#include "pe/ccd/ICCD.h"
#include <pe/ccd/HashGrids.h>

#include <stddef.h>

using namespace walberla::pe;
using namespace walberla::timing;

namespace walberla {
namespace pe {
namespace raytracing {

/*!\brief Contains information about a ray-body intersection.
 */
struct BodyIntersectionInfo {
   unsigned int imageX;          //!< Viewing plane x pixel coordinate the ray belongs to.   -> MPI_UNSIGNED
   unsigned int imageY;          //!< Viewing plane y pixel coordinate the ray belongs to.   -> MPI_UNSIGNED
   walberla::id_t bodySystemID;  //!< System ID of body which was hit.                       -> MPI_UNSIGNED_LONG_LONG
   double t;                     //!< Distance from camera to intersection point on body.    -> MPI_DOUBLE
   double r;                     //!< Red value for the pixel.                               -> MPI_DOUBLE
   double g;                     //!< Green value for the pixel.                             -> MPI_DOUBLE
   double b;                     //!< Blue value for the pixel.                              -> MPI_DOUBLE
};

inline bool defaultIsBodyVisible(const BodyID body) {
   WALBERLA_UNUSED(body);
   return true;
}

class Raytracer {
public:
   /*!\brief Which method to use when reducing the process-local image to a global one.
    */
   enum ReductionMethod {
      MPI_REDUCE,    //!< Reduce info from all processes onto root (assembling happens during reduction).
      MPI_GATHER     //!< Gather info from all processes onto root process and assemble global image there.
   };
   /*!\brief Which algorithm to use when doing ray-object intersection finding.
    */
   enum Algorithm {
      RAYTRACE_HASHGRIDS,              //!< Use hashgrids to find ray-body intersections.
      RAYTRACE_NAIVE,                  //!< Use the brute force approach of checking all objects for intersection testing.
      RAYTRACE_COMPARE_BOTH,           //!< Compare both methods and check for pixel errors.
      RAYTRACE_COMPARE_BOTH_STRICTLY   //!< Same as RAYTRACE_COMPARE_BOTH but abort if errors found.
   };
   
   /*!\name Constructors */
   //@{
   explicit Raytracer(const shared_ptr<BlockStorage> forest, const BlockDataID storageID,
                      const shared_ptr<BodyStorage> globalBodyStorage,
                      const BlockDataID ccdID,
                      uint16_t pixelsHorizontal, uint16_t pixelsVertical,
                      real_t fov_vertical, uint16_t antiAliasFactor,
                      const Vec3& cameraPosition, const Vec3& lookAtPoint, const Vec3& upVector,
                      const Lighting& lighting,
                      const Color& backgroundColor = Color(real_t(0.1), real_t(0.1), real_t(0.1)),
                      std::function<ShadingParameters (const BodyID)> bodyToShadingParamsFunc = defaultBodyTypeDependentShadingParams,
                      std::function<bool (const BodyID)> isBodyVisibleFunc = defaultIsBodyVisible);

   explicit Raytracer(const shared_ptr<BlockStorage> forest, const BlockDataID storageID,
                      const shared_ptr<BodyStorage> globalBodyStorage,
                      const BlockDataID ccdID,
                      const Config::BlockHandle& config,
                      std::function<ShadingParameters (const BodyID)> bodyToShadingParamsFunction = defaultBodyTypeDependentShadingParams,
                      std::function<bool (const BodyID)> isBodyVisibleFunc = defaultIsBodyVisible);
   //@}

private:
   /*!\name Member variables */
   //@{
   const shared_ptr<BlockStorage> forest_; //!< The BlockForest the raytracer operates on.
   const BlockDataID storageID_;    //!< The storage ID of the block data storage the raytracer operates on.
   const shared_ptr<BodyStorage> globalBodyStorage_; //!< The global body storage the raytracer operates on.
   const BlockDataID ccdID_;  //!< The ID of the hash grids block data.
   
   uint16_t pixelsHorizontal_;  //!< The horizontal amount of pixels of the generated image.
   uint16_t pixelsVertical_;    //!< The vertical amount of pixels of the generated image.
   real_t fov_vertical_;      //!< The vertical field-of-view of the camera.
   uint16_t antiAliasFactor_; /*!< Factor used for oversampling. Should be between 1 (fast, but jagged edges)
                               * and 4 (16 times slower, very smooth edges).*/
   Vec3 cameraPosition_;      //!< The position of the camera in the global world frame.
   Vec3 lookAtPoint_;         /*!< The point the camera looks at in the global world frame,
                               marks the center of the view plane.*/
   Vec3 upVector_;            //!< The vector indicating the upwards direction of the camera.
   Lighting lighting_;        //!< The lighting of the scene.
   Color backgroundColor_;    //!< Background color of the scene.
<<<<<<< HEAD
   
   bool tBufferOutputEnabled_; //!< Enable / disable dumping the tbuffer to file.
   std::string tBufferOutputDirectory_; //!< Path to the tbuffer output directory.
=======
>>>>>>> bc6ae145
   
   bool imageOutputEnabled_;  //!< Enable / disable writing images to file.
   bool localImageOutputEnabled_; //!< Enable / disable writing images of the local process to file.
   std::string imageOutputDirectory_; //!< Path to the image output directory.
   
   uint8_t filenameTimestepWidth_; /*!< Width of the timestep number in output filenames.
                                   * Use e.g. 5 for ranges from 1 to 99 999: Will result in
                                   * filenames like image_00001.png up to image_99999.png. */
   uint8_t filenameRankWidth_;  //!< Width of the mpi rank part in a filename.
   bool confinePlanesToDomain_; //!< Enable to render only the parts of planes within the simulation domain.
   std::function<ShadingParameters (const BodyID)> bodyToShadingParamsFunc_; /*!< Function which returns a
                                                                              * ShadingParameters struct for the
                                                                              * specified body. */
   std::function<bool (const BodyID)> isBodyVisibleFunc_; /*!< Function which returns a boolean indicating if
                                                           * a given body should be visible in the final image. */
   Algorithm raytracingAlgorithm_;  //!< Algorithm to use while intersection testing.
   ReductionMethod reductionMethod_; //!< Reduction method used for assembling the image from all processes.
   //@}
   
   /*!\name Member variables for raytracing geometry */
   //@{
   Vec3 n_;                   //!< The normal vector of the viewing plane.
   Vec3 u_;                   //!< The vector spanning the viewing plane in the "right direction".
   Vec3 v_;                   //!< The vector spanning the viewing plane in the "up direction".
   real_t d_;                 //!< The the distance from camera to viewing plane.
   real_t aspectRatio_;       //!< The aspect ratio of the generated image and viewing plane.
   real_t viewingPlaneHeight_; //!< The viewing plane height in the world frame.
   real_t viewingPlaneWidth_; //!< The viewing plane width in the world frame.
   Vec3 viewingPlaneOrigin_;  //!< The origin of the viewing plane.
   real_t pixelWidth_;        //!< The width of a pixel of the generated image in the viewing plane.
   real_t pixelHeight_;       //!< The height of a pixel of the generated image in the viewing plane.
   //@}
   
   MPI_Op bodyIntersectionInfo_reduction_op;
   MPI_Datatype bodyIntersectionInfo_mpi_type;
   
public:
   /*!\name Get functions */
   //@{
   inline uint16_t getPixelsHorizontal() const;
   inline uint16_t getPixelsVertical() const;
   inline real_t getFOVVertical() const;
   inline const Vec3& getCameraPosition() const;
   inline const Vec3& getLookAtPoint() const;
   inline const Vec3& getUpVector() const;
   inline const Color& getBackgroundColor() const;
   inline bool getImageOutputEnabled() const;
   inline bool getLocalImageOutputEnabled() const;
   inline const std::string& getImageOutputDirectory() const;
   inline uint8_t getFilenameTimestepWidth() const;
   inline bool getConfinePlanesToDomain() const;
   //@}

   /*!\name Set functions */
   //@{
   inline void setBackgroundColor(const Color& color);
   inline void setImageOutputEnabled(const bool enabled);
   inline void setLocalImageOutputEnabled(const bool enabled);
   inline void setImageOutputDirectory(const std::string& path);
   inline void setFilenameTimestepWidth(uint8_t width);
   inline void setRaytracingAlgorithm(Algorithm algorithm);
   inline void setReductionMethod(ReductionMethod reductionMethod);
   inline void setConfinePlanesToDomain(bool confinePlanesToOrigin);
   //@}
   
   /*!\name Functions */
   //@{
   template <typename BodyTypeTuple>
   void generateImage(const size_t timestep, WcTimingTree* tt = NULL );
   
   void setupView_();
   void setupFilenameRankWidth_();
   void setupMPI_();
   
private:
   void localOutput(const std::vector<BodyIntersectionInfo>& intersectionsBuffer, size_t timestep,
                    WcTimingTree* tt = NULL);
   void output(const std::vector<BodyIntersectionInfo>& intersectionsBuffer, size_t timestep,
               WcTimingTree* tt = NULL);

   std::string getOutputFilename(const std::string& base, size_t timestep, bool isGlobalImage) const;
   void writeImageToFile(const std::vector<BodyIntersectionInfo>& intersectionsBuffer,
                         size_t timestep, bool isGlobalImage = false) const;
   void writeImageToFile(const std::vector<BodyIntersectionInfo>& intersectionsBuffer,
                         const std::string& fileName) const;
   
   void syncImageUsingMPIReduce(std::vector<BodyIntersectionInfo>& intersectionsBuffer, WcTimingTree* tt = NULL);
   void syncImageUsingMPIGather(std::vector<BodyIntersectionInfo>& intersections,
                                std::vector<BodyIntersectionInfo>& intersectionsBuffer, WcTimingTree* tt);
   
   inline bool isPlaneVisible(const PlaneID plane, const Ray& ray) const;
   inline size_t coordinateToArrayIndex(size_t x, size_t y) const;
   
   template <typename BodyTypeTuple>
   inline void traceRayInGlobalBodyStorage(const Ray& ray, BodyID& body_closest, real_t& t_closest, Vec3& n_closest) const;
   template <typename BodyTypeTuple>
   inline void traceRayNaively(const Ray& ray, BodyID& body_closest, real_t& t_closest, Vec3& n_closest) const;
   template <typename BodyTypeTuple>
   inline void traceRayInHashGrids(const Ray& ray, BodyID& body_closest, real_t& t_closest, Vec3& n_closest) const;

   inline Color getColor(const BodyID body, const Ray& ray, real_t t, const Vec3& n) const;
   //@}
};
   
/*!\brief Returns the horizontal amount of pixels of the generated image.
 *
 * \return The horizontal amount of pixels of the generated image.
 */
inline uint16_t Raytracer::getPixelsHorizontal() const {
   return pixelsHorizontal_;
}

/*!\brief Returns the vertical amount of pixels of the generated image.
 *
 * \return The vertical amount of pixels of the generated image.
 */
inline uint16_t Raytracer::getPixelsVertical() const {
   return pixelsVertical_;
}

/*!\brief Returns the vertical field-of-view of the camera.
 *
 * \return The vertical field-of-view of the camera.
 */
inline real_t Raytracer::getFOVVertical() const {
   return fov_vertical_;
}

/*!\brief Returns the position of the camera in the global world frame.
 *
 * \return The position of the camera.
 *
 * Returns the position of the camera in the global world frame.
 */
inline const Vec3& Raytracer::getCameraPosition() const {
   return cameraPosition_;
}

/*!\brief Returns the point the camera looks at in the global world frame.
 *
 * \return The looked at point.
 *
 * Returns the point the camera looks at in the global world frame, which also marks the center of
 * the view plane.
 */
inline const Vec3& Raytracer::getLookAtPoint() const {
   return lookAtPoint_;
}

/*!\brief Returns the vector indicating the upwards direction of the camera.
 *
 * \return The upwards vector of the camera.
 *
 * Returns the vector indicating the upwards direction of the camera.
 */
inline const Vec3& Raytracer::getUpVector() const {
   return upVector_;
}

/*!\brief Returns the background color of the scene.
 *
 * \return Color.
 *
 * Returns the background color of the scene.
 */
inline const Color& Raytracer::getBackgroundColor() const {
   return backgroundColor_;
}

/*!\brief Returns true if image output to a file is enabled.
 *
 * \return True if image output enabled, otherwise false.
 */
inline bool Raytracer::getImageOutputEnabled() const {
   return imageOutputEnabled_;
}

/*!\brief Returns true if local image output to a file is enabled.
 *
 * \return True if local image output enabled, otherwise false.
 */
inline bool Raytracer::getLocalImageOutputEnabled() const {
   return localImageOutputEnabled_;
}
   
/*!\brief Returns the directory where the images will be saved in.
 *
 * \return Path to the image output directory.
 */
inline const std::string& Raytracer::getImageOutputDirectory() const {
   return imageOutputDirectory_;
}

/*!\brief Returns width of the timestep number in output filenames.
 * \return Width of the timestep part in filenames.
 */
inline uint8_t Raytracer::getFilenameTimestepWidth() const {
   return filenameTimestepWidth_;
}

/*!\brief Returns whether the rendering of planes gets confined in the simulation domain.
 * \return True if the rendering of planes gets confined in the simulation domain.
 */
inline bool Raytracer::getConfinePlanesToDomain() const {
   return confinePlanesToDomain_;
}

/*!\brief Set the background color of the scene.
 *
 * \param color New background color.
 */
inline void Raytracer::setBackgroundColor(const Color& color) {
   backgroundColor_ = color;
}
   
/*!\brief Enable / disable outputting images in the specified directory.
 * \param enabled Set to true / false to enable / disable image output.
 */
inline void Raytracer::setImageOutputEnabled(const bool enabled) {
   imageOutputEnabled_ = enabled;
}

/*!\brief Enable / disable outputting local images in the specified directory.
 * \param enabled Set to true / false to enable / disable image output.
 */
inline void Raytracer::setLocalImageOutputEnabled(const bool enabled) {
   localImageOutputEnabled_ = enabled;
}
   
/*!\brief Enable / disable outputting images in the specified directory.
 * \param enabled Set to true / false to enable / disable image output.
 */
inline void Raytracer::setImageOutputDirectory(const std::string& path) {
   filesystem::path dir (path);
   WALBERLA_CHECK(filesystem::exists(dir) && filesystem::is_directory(dir), "Image output directory " << path << " is invalid.");
   
   imageOutputDirectory_ = path;
}

/*!\brief Set width of timestep number in output filenames.
 * \param width Width of timestep part in a filename.
 */
inline void Raytracer::setFilenameTimestepWidth(uint8_t width) {
   filenameTimestepWidth_ = width;
}

/*!\brief Set the algorithm to use while ray tracing.
 * \param algorithm One of RAYTRACE_HASHGRIDS, RAYTRACE_NAIVE, RAYTRACE_COMPARE_BOTH, RAYTRACE_COMPARE_BOTH_STRICTLY (abort on errors).
 */
inline void Raytracer::setRaytracingAlgorithm(Algorithm algorithm) {
   raytracingAlgorithm_ = algorithm;
}

/*!\brief Set the algorithm to use while reducing.
 * \param reductionMethod One of MPI_GATHER or MPI_REDUCE (latter one only works on MPI builds).
 */
inline void Raytracer::setReductionMethod(ReductionMethod reductionMethod) {
   reductionMethod_ = reductionMethod;
}

/*!\brief Set if the rendering of planes should get confined to the simulation domain.
 * \param confinePlanesToOrigin True if the rendering of planes should get confined to the simulation domain.
 */
inline void Raytracer::setConfinePlanesToDomain(bool confinePlanesToDomain) {
   confinePlanesToDomain_ = confinePlanesToDomain;
}

/*!\brief Checks if a plane should get rendered.
 * \param plane Plane to check for visibility.
 * \param ray Ray which is intersected with plane.
 *
 * Checks if a plane should get rendered by comparing the planes normal and the ray direction.
 * If the rays direction vectors projection on the planes normal is positive, the plane is considered invisible.
 */
inline bool Raytracer::isPlaneVisible(const PlaneID plane, const Ray& ray) const {
   return plane->getNormal() * ray.getDirection() < 0;
}

/*!\brief Converts a coordinate to an array index.
 * \param x X component of the coordinate.
 * \param y Y component of the coordinate.
 * \return Array index.
 */
inline size_t Raytracer::coordinateToArrayIndex(size_t x, size_t y) const {
   return y*pixelsHorizontal_*antiAliasFactor_ + x;
}

/*!\brief Traces a ray in the global body storage and finds the closest ray-body intersection.
 * \param ray Ray which is shot.
 * \param body_closest Reference where the closest body will be stored in.
 * \param t_closest Reference where the distance of the currently closest body is stored in,
                    will get updated if closer intersection found.
 * \param n_closest Reference where the intersection normal will be stored in.
 */
template <typename BodyTypeTuple>
inline void Raytracer::traceRayInGlobalBodyStorage(const Ray& ray, BodyID& body_closest, real_t& t_closest, Vec3& n_closest) const {
   WALBERLA_ROOT_SECTION(){
      real_t t = std::numeric_limits<real_t>::max();
      Vec3 n;
      
      IntersectsFunctor func(ray, t, n);
      
      for(auto bodyIt: *globalBodyStorage_) {
         if (!isBodyVisibleFunc_(bodyIt)) {
            continue;
         }
         
         bool isPlane = (bodyIt->getTypeID() == Plane::getStaticTypeID());
         if (isPlane) {
            PlaneID plane = (PlaneID)bodyIt;
            if (!isPlaneVisible(plane, ray)) {
               continue;
            }
         }
         
         bool intersects = SingleCast<BodyTypeTuple, IntersectsFunctor, bool>::execute(bodyIt, func);
         if (intersects && t < t_closest) {
            Vec3 intersectionPoint = ray.getOrigin()+ray.getDirection()*t;
            if (!forest_->getDomain().contains(intersectionPoint, 1e-8)) {
               continue;
            }
            // body was shot by ray and is currently closest to camera
            t_closest = t;
            body_closest = bodyIt;
            n_closest = n;
         }
      }
   }
}

/*!\brief Traces a ray naively and finds the closest ray-body intersection.
 * \param ray Ray which is shot.
 * \param body_closest Reference where the closest body will be stored in.
 * \param t_closest Reference where the distance of the currently closest body is stored in,
                    will get updated if closer intersection found.
 * \param n_closest Reference where the intersection normal will be stored in.
 */
template <typename BodyTypeTuple>
inline void Raytracer::traceRayNaively(const Ray& ray, BodyID& body_closest, real_t& t_closest, Vec3& n_closest) const {
   real_t t = std::numeric_limits<real_t>::max();
   Vec3 n;
   
   IntersectsFunctor func(ray, t, n);
   
   for (auto blockIt = forest_->begin(); blockIt != forest_->end(); ++blockIt) {
      for (auto bodyIt = LocalBodyIterator::begin(*blockIt, storageID_); bodyIt != LocalBodyIterator::end(); ++bodyIt) {
         if (!isBodyVisibleFunc_(*bodyIt)) {
            continue;
         }
         
         bool intersects = SingleCast<BodyTypeTuple, IntersectsFunctor, bool>::execute(*bodyIt, func);
         if (intersects && t < t_closest) {
            // body was shot by ray and is currently closest to camera
            t_closest = t;
            body_closest = *bodyIt;
            n_closest = n;
         }
      }
   }
}

/*!\brief Traces a ray in the global body storage and finds the closest ray-body intersection.
 * \param ray Ray which is shot.
 * \param body_closest Reference where the closest body will be stored in.
 * \param t_closest Reference where the distance of the currently closest body is stored in,
                    will get updated if closer intersection found.
 * \param n_closest Reference where the intersection normal will be stored in.
 */
template <typename BodyTypeTuple>
inline void Raytracer::traceRayInHashGrids(const Ray& ray, BodyID& body_closest, real_t& t_closest, Vec3& n_closest) const {
   real_t t = std::numeric_limits<real_t>::max();
   Vec3 n;
   
   for (auto blockIt = forest_->begin(); blockIt != forest_->end(); ++blockIt) {
      const AABB& blockAABB = blockIt->getAABB();
      const ccd::HashGrids* hashgrids = blockIt->uncheckedFastGetData<ccd::HashGrids>(ccdID_);
      BodyID body = hashgrids->getClosestBodyIntersectingWithRay<BodyTypeTuple>(ray, blockAABB, t, n,
                                                                                isBodyVisibleFunc_);
      if (body != NULL && t < t_closest) {
         t_closest = t;
         body_closest = body;
         n_closest = n;
      }
   }
}
   
/*!\brief Does one raytracing step.
 *
 * \param timestep The timestep after which the raytracing starts.
 *
 * \attention Planes will not get rendered if their normal and the rays direction point in the approximately
 * same direction. See Raytracer::isPlaneVisible() for further information.
 */
template <typename BodyTypeTuple>
void Raytracer::generateImage(const size_t timestep, WcTimingTree* tt) {
   if (tt != NULL) tt->start("Raytracing");
   real_t inf = std::numeric_limits<real_t>::max();
   
   std::vector<BodyIntersectionInfo> intersections;
   // contains for each pixel information about an intersection:
   size_t bufferSize = (pixelsVertical_*antiAliasFactor_)*(pixelsHorizontal_*antiAliasFactor_);
   std::vector<BodyIntersectionInfo> intersectionsBuffer(bufferSize);

   if (raytracingAlgorithm_ == RAYTRACE_HASHGRIDS || raytracingAlgorithm_ == RAYTRACE_COMPARE_BOTH
      || raytracingAlgorithm_ == RAYTRACE_COMPARE_BOTH_STRICTLY) {
      if (tt != NULL) tt->start("HashGrids Update");
      for (auto blockIt = forest_->begin(); blockIt != forest_->end(); ++blockIt) {
         ccd::HashGrids* hashgrids = blockIt->getData<ccd::HashGrids>(ccdID_);
         hashgrids->update();
      }
      if (tt != NULL) tt->stop("HashGrids Update");
   }
   
   real_t t, t_closest;
   Vec3 n;
   Vec3 n_closest;
   BodyID body_closest = NULL;
   Ray ray(cameraPosition_, Vec3(1,0,0));
   IntersectsFunctor func(ray, t, n);
   bool isErrorneousPixel = false;
   uint_t pixelErrors = 0;
   std::map<BodyID, std::unordered_set<BodyID>> correctToIncorrectBodyIDsMap;
   
   if (tt != NULL) tt->start("Intersection Testing");
   for (size_t x = 0; x < pixelsHorizontal_*antiAliasFactor_; x++) {
      for (size_t y = 0; y < pixelsVertical_*antiAliasFactor_; y++) {
         Vec3 pixelLocation = viewingPlaneOrigin_ + u_*(real_c(x)+real_t(0.5))*pixelWidth_ + v_*(real_c(y)+real_t(0.5))*pixelHeight_;
         Vec3 direction = (pixelLocation - cameraPosition_).getNormalized();
         ray.setDirection(direction);
         
         n.reset();
         t_closest = inf;
         body_closest = NULL;
         
         if (raytracingAlgorithm_ == RAYTRACE_HASHGRIDS) {
            traceRayInHashGrids<BodyTypeTuple>(ray, body_closest, t_closest, n_closest);
         } else if (raytracingAlgorithm_ == RAYTRACE_NAIVE) {
            traceRayNaively<BodyTypeTuple>(ray, body_closest, t_closest, n_closest);
         } else {
            traceRayInHashGrids<BodyTypeTuple>(ray, body_closest, t_closest, n_closest);
            BodyID hashgrids_body_closest = body_closest;
            
            t_closest = inf;
            body_closest = NULL;
            traceRayNaively<BodyTypeTuple>(ray, body_closest, t_closest, n_closest);
            
            if (body_closest != hashgrids_body_closest) {
               correctToIncorrectBodyIDsMap[body_closest].insert(hashgrids_body_closest);
               isErrorneousPixel = true;
               ++pixelErrors;
            }
         }
         
         traceRayInGlobalBodyStorage<BodyTypeTuple>(ray, body_closest, t_closest, n_closest);
         
         BodyIntersectionInfo& intersectionInfo = intersectionsBuffer[coordinateToArrayIndex(x, y)];
         intersectionInfo.imageX = uint32_t(x);
         intersectionInfo.imageY = uint32_t(y);
         
         if (!realIsIdentical(t_closest, inf) && body_closest != NULL) {
            Color color = getColor(body_closest, ray, t_closest, n_closest);
            if (isErrorneousPixel) {
               color = Color(1,0,0);
               isErrorneousPixel = false;
            }
            
            intersectionInfo.bodySystemID = body_closest->getSystemID();
            intersectionInfo.t = t_closest;
            intersectionInfo.r = color[0];
            intersectionInfo.g = color[1];
            intersectionInfo.b = color[2];
            
            intersections.push_back(intersectionInfo);
         } else {
            intersectionInfo.bodySystemID = 0;
            intersectionInfo.t = inf;
            intersectionInfo.r = backgroundColor_[0];
            intersectionInfo.g = backgroundColor_[1];
            intersectionInfo.b = backgroundColor_[2];
         }
      }
   }
   if (tt != NULL) tt->stop("Intersection Testing");

   if (raytracingAlgorithm_ == RAYTRACE_COMPARE_BOTH || raytracingAlgorithm_ == RAYTRACE_COMPARE_BOTH_STRICTLY) {
      if (pixelErrors > 0) {
         WALBERLA_LOG_WARNING(pixelErrors << " pixel errors found!");
         
         std::stringstream ss;
         for (auto it: correctToIncorrectBodyIDsMap) {
            const BodyID correctBody = it.first;
            if (it.first != NULL) {
               ss << " correct body: " << correctBody->getID() << "(" << correctBody->getHash() << ")";
            } else {
               ss << " no body naively found";
            }
            ss << ", hashgrids found:";
            for (auto incorrectBody: it.second) {
               ss << " ";
               if (incorrectBody != NULL) {
                  ss << incorrectBody->getID() << "(" << incorrectBody->getHash();
               } else {
                  ss << "NULL";
               }
            }
            ss << std::endl;
            ss << "  minCorner: " << correctBody->getAABB().minCorner() << ", maxCorner: " << correctBody->getAABB().maxCorner();
            ss << std::endl;
         }
         WALBERLA_LOG_WARNING("Problematic bodies: " << std::endl << ss.str());
         
         if (raytracingAlgorithm_ == RAYTRACE_COMPARE_BOTH_STRICTLY) {
            WALBERLA_ABORT("Pixel errors found, aborting due to strict comparison option.");
         }
      } else {
         WALBERLA_LOG_INFO("No pixel errors found.");
      }
   }
   
   localOutput(intersectionsBuffer, timestep, tt);
   
   // Reduction with different methods only makes sense if actually using MPI.
   // Besides that, the MPI reduce routine does not compile without MPI.
   WALBERLA_MPI_SECTION() {
      switch(reductionMethod_) {
         case MPI_REDUCE:
            syncImageUsingMPIReduce(intersectionsBuffer, tt);
            break;
         case MPI_GATHER:
            syncImageUsingMPIGather(intersections, intersectionsBuffer, tt);
            break;
      }
   } else {
      syncImageUsingMPIGather(intersections, intersectionsBuffer, tt);
   }
   
   output(intersectionsBuffer, timestep, tt);
   
   if (tt != NULL) tt->stop("Raytracing");
}

/*!\brief Computes the color for a certain intersection.
 *
 * \param body Intersected body.
 * \param Ray Ray which intersected the body.
 * \param t Distance from eye to intersection point.
 * \param n Intersection normal at the intersection point.
 *
 * \return Computed color.
 */
inline Color Raytracer::getColor(const BodyID body, const Ray& ray, real_t t, const Vec3& n) const {
   const ShadingParameters shadingParams = bodyToShadingParamsFunc_(body);
   
   const Vec3 intersectionPoint = ray.getOrigin() + ray.getDirection() * t;
   Vec3 lightDirection = lighting_.pointLightOrigin - intersectionPoint;
   lightDirection = lightDirection.getNormalized();
   
   real_t lambertian = std::max(real_t(0), lightDirection * n);
   
   real_t specular = real_t(0);
   
   if (lambertian > 0 || realIsEqual(lambertian, real_t(0))) {
      // Blinn-Phong
      Vec3 viewDirection = -ray.getDirection();
      Vec3 halfDirection = (lightDirection + viewDirection).getNormalized();
      real_t specularAngle = std::max(halfDirection * n, real_t(0));
      specular = real_c(pow(specularAngle, shadingParams.shininess));
   }
   
   Color color = lighting_.ambientColor.mulComponentWise(shadingParams.ambientColor)
      + lighting_.diffuseColor.mulComponentWise(shadingParams.diffuseColor)*lambertian
      + lighting_.specularColor.mulComponentWise(shadingParams.specularColor)*specular;
   
   // Capping of color channels to 1.
   // Capping instead of scaling will make specular highlights stronger.
   color.clamp();

   return color;
}
}
}
}<|MERGE_RESOLUTION|>--- conflicted
+++ resolved
@@ -118,12 +118,9 @@
    Vec3 upVector_;            //!< The vector indicating the upwards direction of the camera.
    Lighting lighting_;        //!< The lighting of the scene.
    Color backgroundColor_;    //!< Background color of the scene.
-<<<<<<< HEAD
    
    bool tBufferOutputEnabled_; //!< Enable / disable dumping the tbuffer to file.
    std::string tBufferOutputDirectory_; //!< Path to the tbuffer output directory.
-=======
->>>>>>> bc6ae145
    
    bool imageOutputEnabled_;  //!< Enable / disable writing images to file.
    bool localImageOutputEnabled_; //!< Enable / disable writing images of the local process to file.
